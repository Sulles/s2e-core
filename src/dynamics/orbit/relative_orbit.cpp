/**
 * @file relative_orbit.cpp
 * @brief Class to propagate relative orbit
 */
#include "relative_orbit.hpp"

#include <library/utilities/macros.hpp>

#include "rk4_orbit_propagation.hpp"

<<<<<<< HEAD
RelativeOrbit::RelativeOrbit(const CelestialInformation* celestial_information, double mu_m3_s2, double time_step_s, int reference_spacecraft_id,
                             libra::Vector<3> relative_position_lvlh_m, libra::Vector<3> relative_velocity_lvlh_m_s,
=======
RelativeOrbit::RelativeOrbit(const CelestialInformation* celestial_information, double gravity_constant_m3_s2, double time_step_s,
                             int reference_spacecraft_id, libra::Vector<3> relative_position_lvlh_m, libra::Vector<3> relative_velocity_lvlh_m_s,
>>>>>>> edd7ba5f
                             RelativeOrbitUpdateMethod update_method, RelativeOrbitModel relative_dynamics_model_type, STMModel stm_model_type,
                             RelativeInformation* relative_information)
    : Orbit(celestial_information),
      libra::ODE<6>(time_step_s),
<<<<<<< HEAD
      mu_m3_s2_(mu_m3_s2),
=======
      gravity_constant_m3_s2_(gravity_constant_m3_s2),
>>>>>>> edd7ba5f
      reference_spacecraft_id_(reference_spacecraft_id),
      update_method_(update_method),
      relative_dynamics_model_type_(relative_dynamics_model_type),
      stm_model_type_(stm_model_type),
      relative_information_(relative_information) {
  propagate_mode_ = OrbitPropagateMode::kRelativeOrbit;

  propagation_time_s_ = 0.0;
  propagation_step_s_ = time_step_s;

<<<<<<< HEAD
  InitializeState(relative_position_lvlh_m, relative_velocity_lvlh_m_s, mu_m3_s2);
=======
  InitializeState(relative_position_lvlh_m, relative_velocity_lvlh_m_s, gravity_constant_m3_s2);
>>>>>>> edd7ba5f
}

RelativeOrbit::~RelativeOrbit() {}

<<<<<<< HEAD
void RelativeOrbit::InitializeState(libra::Vector<3> relative_position_lvlh_m, libra::Vector<3> relative_velocity_lvlh_m_s, double mu_m3_s2,
                                    double initial_time_s) {
=======
void RelativeOrbit::InitializeState(libra::Vector<3> relative_position_lvlh_m, libra::Vector<3> relative_velocity_lvlh_m_s,
                                    double gravity_constant_m3_s2, double initial_time_s) {
>>>>>>> edd7ba5f
  relative_position_lvlh_m_ = relative_position_lvlh_m;
  relative_velocity_lvlh_m_s_ = relative_velocity_lvlh_m_s;

  // Disturbance acceleration are not considered in relative orbit propagation
  spacecraft_acceleration_i_m_s2_ *= 0.0;

  libra::Vector<3> reference_sat_position_i = relative_information_->GetReferenceSatDynamics(reference_spacecraft_id_)->GetOrbit().GetPosition_i_m();
  libra::Vector<3> reference_sat_velocity_i =
      relative_information_->GetReferenceSatDynamics(reference_spacecraft_id_)->GetOrbit().GetVelocity_i_m_s();
  libra::Quaternion q_i2lvlh = relative_information_->GetReferenceSatDynamics(reference_spacecraft_id_)->GetOrbit().CalcQuaternion_i2lvlh();
  libra::Quaternion q_lvlh2i = q_i2lvlh.conjugate();
  spacecraft_position_i_m_ = q_lvlh2i.frame_conv(relative_position_lvlh_m_) + reference_sat_position_i;
  spacecraft_velocity_i_m_s_ = q_lvlh2i.frame_conv(relative_velocity_lvlh_m_s_) + reference_sat_velocity_i;

  initial_state_[0] = relative_position_lvlh_m[0];
  initial_state_[1] = relative_position_lvlh_m[1];
  initial_state_[2] = relative_position_lvlh_m[2];
  initial_state_[3] = relative_velocity_lvlh_m_s[0];
  initial_state_[4] = relative_velocity_lvlh_m_s[1];
  initial_state_[5] = relative_velocity_lvlh_m_s[2];

  if (update_method_ == RK4) {
    setup(initial_time_s, initial_state_);
    CalculateSystemMatrix(relative_dynamics_model_type_, &(relative_information_->GetReferenceSatDynamics(reference_spacecraft_id_)->GetOrbit()),
<<<<<<< HEAD
                          mu_m3_s2);
  } else  // update_method_ == STM
  {
    CalculateStm(stm_model_type_, &(relative_information_->GetReferenceSatDynamics(reference_spacecraft_id_)->GetOrbit()), mu_m3_s2, 0.0);
=======
                          gravity_constant_m3_s2);
  } else  // update_method_ == STM
  {
    CalculateStm(stm_model_type_, &(relative_information_->GetReferenceSatDynamics(reference_spacecraft_id_)->GetOrbit()), gravity_constant_m3_s2,
                 0.0);
>>>>>>> edd7ba5f
  }

  TransformEciToEcef();
  TransformEcefToGeodetic();
}

<<<<<<< HEAD
void RelativeOrbit::CalculateSystemMatrix(RelativeOrbitModel relative_dynamics_model_type, const Orbit* reference_sat_orbit, double mu_m3_s2) {
  switch (relative_dynamics_model_type) {
    case RelativeOrbitModel::Hill: {
      double reference_sat_orbit_radius = libra::norm(reference_sat_orbit->GetPosition_i_m());
      system_matrix_ = CalculateHillSystemMatrix(reference_sat_orbit_radius, mu_m3_s2);
=======
void RelativeOrbit::CalculateSystemMatrix(RelativeOrbitModel relative_dynamics_model_type, const Orbit* reference_sat_orbit,
                                          double gravity_constant_m3_s2) {
  switch (relative_dynamics_model_type) {
    case RelativeOrbitModel::Hill: {
      double reference_sat_orbit_radius = libra::norm(reference_sat_orbit->GetPosition_i_m());
      system_matrix_ = CalculateHillSystemMatrix(reference_sat_orbit_radius, gravity_constant_m3_s2);
>>>>>>> edd7ba5f
    }
    default: {
      // NOT REACHED
      break;
    }
  }
}

<<<<<<< HEAD
void RelativeOrbit::CalculateStm(STMModel stm_model_type, const Orbit* reference_sat_orbit, double mu_m3_s2, double elapsed_sec) {
  switch (stm_model_type) {
    case STMModel::HCW: {
      double reference_sat_orbit_radius = libra::norm(reference_sat_orbit->GetPosition_i_m());
      stm_ = CalculateHCWSTM(reference_sat_orbit_radius, mu_m3_s2, elapsed_sec);
=======
void RelativeOrbit::CalculateStm(STMModel stm_model_type, const Orbit* reference_sat_orbit, double gravity_constant_m3_s2, double elapsed_sec) {
  switch (stm_model_type) {
    case STMModel::HCW: {
      double reference_sat_orbit_radius = libra::norm(reference_sat_orbit->GetPosition_i_m());
      stm_ = CalculateHCWSTM(reference_sat_orbit_radius, gravity_constant_m3_s2, elapsed_sec);
>>>>>>> edd7ba5f
    }
    default: {
      // NOT REACHED
      break;
    }
  }
}

void RelativeOrbit::Propagate(double end_time_s, double current_time_jd) {
  UNUSED(current_time_jd);

  if (!is_calc_enabled_) return;

  spacecraft_acceleration_i_m_s2_ *= 0.0;  // Disturbance acceleration are not considered in relative orbit propagation

  if (update_method_ == RK4) {
    PropagateRk4(end_time_s);
  } else  // update_method_ == STM
  {
    PropagateStm(end_time_s);
  }

  libra::Vector<3> reference_sat_position_i = relative_information_->GetReferenceSatDynamics(reference_spacecraft_id_)->GetOrbit().GetPosition_i_m();
  libra::Vector<3> reference_sat_velocity_i =
      relative_information_->GetReferenceSatDynamics(reference_spacecraft_id_)->GetOrbit().GetVelocity_i_m_s();
  libra::Quaternion q_i2lvlh = relative_information_->GetReferenceSatDynamics(reference_spacecraft_id_)->GetOrbit().CalcQuaternion_i2lvlh();
  libra::Quaternion q_lvlh2i = q_i2lvlh.conjugate();

  spacecraft_position_i_m_ = q_lvlh2i.frame_conv(relative_position_lvlh_m_) + reference_sat_position_i;
  spacecraft_velocity_i_m_s_ = q_lvlh2i.frame_conv(relative_velocity_lvlh_m_s_) + reference_sat_velocity_i;
  TransformEciToEcef();
  TransformEcefToGeodetic();
}

void RelativeOrbit::PropagateRk4(double elapsed_sec) {
  setStepWidth(propagation_step_s_);  // Re-set propagation dt
  while (elapsed_sec - propagation_time_s_ - propagation_step_s_ > 1.0e-6) {
    Update();  // Propagation methods of the ODE class
    propagation_time_s_ += propagation_step_s_;
  }
  setStepWidth(elapsed_sec - propagation_time_s_);  // Adjust the last propagation dt
  Update();
  propagation_time_s_ = elapsed_sec;

  relative_position_lvlh_m_[0] = state()[0];
  relative_position_lvlh_m_[1] = state()[1];
  relative_position_lvlh_m_[2] = state()[2];
  relative_velocity_lvlh_m_s_[0] = state()[3];
  relative_velocity_lvlh_m_s_[1] = state()[4];
  relative_velocity_lvlh_m_s_[2] = state()[5];
}

void RelativeOrbit::PropagateStm(double elapsed_sec) {
  libra::Vector<6> current_state;
<<<<<<< HEAD
  CalculateStm(stm_model_type_, &(relative_information_->GetReferenceSatDynamics(reference_spacecraft_id_)->GetOrbit()), mu_m3_s2_, elapsed_sec);
=======
  CalculateStm(stm_model_type_, &(relative_information_->GetReferenceSatDynamics(reference_spacecraft_id_)->GetOrbit()), gravity_constant_m3_s2_,
               elapsed_sec);
>>>>>>> edd7ba5f
  current_state = stm_ * initial_state_;

  relative_position_lvlh_m_[0] = current_state[0];
  relative_position_lvlh_m_[1] = current_state[1];
  relative_position_lvlh_m_[2] = current_state[2];
  relative_velocity_lvlh_m_s_[0] = current_state[3];
  relative_velocity_lvlh_m_s_[1] = current_state[4];
  relative_velocity_lvlh_m_s_[2] = current_state[5];
}

void RelativeOrbit::RHS(double t, const libra::Vector<6>& state, libra::Vector<6>& rhs)  // only for RK4 relative dynamics propagation
{
  rhs = system_matrix_ * state;
  (void)t;
}<|MERGE_RESOLUTION|>--- conflicted
+++ resolved
@@ -8,22 +8,13 @@
 
 #include "rk4_orbit_propagation.hpp"
 
-<<<<<<< HEAD
-RelativeOrbit::RelativeOrbit(const CelestialInformation* celestial_information, double mu_m3_s2, double time_step_s, int reference_spacecraft_id,
-                             libra::Vector<3> relative_position_lvlh_m, libra::Vector<3> relative_velocity_lvlh_m_s,
-=======
 RelativeOrbit::RelativeOrbit(const CelestialInformation* celestial_information, double gravity_constant_m3_s2, double time_step_s,
                              int reference_spacecraft_id, libra::Vector<3> relative_position_lvlh_m, libra::Vector<3> relative_velocity_lvlh_m_s,
->>>>>>> edd7ba5f
                              RelativeOrbitUpdateMethod update_method, RelativeOrbitModel relative_dynamics_model_type, STMModel stm_model_type,
                              RelativeInformation* relative_information)
     : Orbit(celestial_information),
       libra::ODE<6>(time_step_s),
-<<<<<<< HEAD
-      mu_m3_s2_(mu_m3_s2),
-=======
       gravity_constant_m3_s2_(gravity_constant_m3_s2),
->>>>>>> edd7ba5f
       reference_spacecraft_id_(reference_spacecraft_id),
       update_method_(update_method),
       relative_dynamics_model_type_(relative_dynamics_model_type),
@@ -34,22 +25,13 @@
   propagation_time_s_ = 0.0;
   propagation_step_s_ = time_step_s;
 
-<<<<<<< HEAD
-  InitializeState(relative_position_lvlh_m, relative_velocity_lvlh_m_s, mu_m3_s2);
-=======
   InitializeState(relative_position_lvlh_m, relative_velocity_lvlh_m_s, gravity_constant_m3_s2);
->>>>>>> edd7ba5f
 }
 
 RelativeOrbit::~RelativeOrbit() {}
 
-<<<<<<< HEAD
-void RelativeOrbit::InitializeState(libra::Vector<3> relative_position_lvlh_m, libra::Vector<3> relative_velocity_lvlh_m_s, double mu_m3_s2,
-                                    double initial_time_s) {
-=======
 void RelativeOrbit::InitializeState(libra::Vector<3> relative_position_lvlh_m, libra::Vector<3> relative_velocity_lvlh_m_s,
                                     double gravity_constant_m3_s2, double initial_time_s) {
->>>>>>> edd7ba5f
   relative_position_lvlh_m_ = relative_position_lvlh_m;
   relative_velocity_lvlh_m_s_ = relative_velocity_lvlh_m_s;
 
@@ -74,38 +56,23 @@
   if (update_method_ == RK4) {
     setup(initial_time_s, initial_state_);
     CalculateSystemMatrix(relative_dynamics_model_type_, &(relative_information_->GetReferenceSatDynamics(reference_spacecraft_id_)->GetOrbit()),
-<<<<<<< HEAD
-                          mu_m3_s2);
-  } else  // update_method_ == STM
-  {
-    CalculateStm(stm_model_type_, &(relative_information_->GetReferenceSatDynamics(reference_spacecraft_id_)->GetOrbit()), mu_m3_s2, 0.0);
-=======
                           gravity_constant_m3_s2);
   } else  // update_method_ == STM
   {
     CalculateStm(stm_model_type_, &(relative_information_->GetReferenceSatDynamics(reference_spacecraft_id_)->GetOrbit()), gravity_constant_m3_s2,
                  0.0);
->>>>>>> edd7ba5f
   }
 
   TransformEciToEcef();
   TransformEcefToGeodetic();
 }
 
-<<<<<<< HEAD
-void RelativeOrbit::CalculateSystemMatrix(RelativeOrbitModel relative_dynamics_model_type, const Orbit* reference_sat_orbit, double mu_m3_s2) {
-  switch (relative_dynamics_model_type) {
-    case RelativeOrbitModel::Hill: {
-      double reference_sat_orbit_radius = libra::norm(reference_sat_orbit->GetPosition_i_m());
-      system_matrix_ = CalculateHillSystemMatrix(reference_sat_orbit_radius, mu_m3_s2);
-=======
 void RelativeOrbit::CalculateSystemMatrix(RelativeOrbitModel relative_dynamics_model_type, const Orbit* reference_sat_orbit,
                                           double gravity_constant_m3_s2) {
   switch (relative_dynamics_model_type) {
     case RelativeOrbitModel::Hill: {
       double reference_sat_orbit_radius = libra::norm(reference_sat_orbit->GetPosition_i_m());
       system_matrix_ = CalculateHillSystemMatrix(reference_sat_orbit_radius, gravity_constant_m3_s2);
->>>>>>> edd7ba5f
     }
     default: {
       // NOT REACHED
@@ -114,19 +81,11 @@
   }
 }
 
-<<<<<<< HEAD
-void RelativeOrbit::CalculateStm(STMModel stm_model_type, const Orbit* reference_sat_orbit, double mu_m3_s2, double elapsed_sec) {
-  switch (stm_model_type) {
-    case STMModel::HCW: {
-      double reference_sat_orbit_radius = libra::norm(reference_sat_orbit->GetPosition_i_m());
-      stm_ = CalculateHCWSTM(reference_sat_orbit_radius, mu_m3_s2, elapsed_sec);
-=======
 void RelativeOrbit::CalculateStm(STMModel stm_model_type, const Orbit* reference_sat_orbit, double gravity_constant_m3_s2, double elapsed_sec) {
   switch (stm_model_type) {
     case STMModel::HCW: {
       double reference_sat_orbit_radius = libra::norm(reference_sat_orbit->GetPosition_i_m());
       stm_ = CalculateHCWSTM(reference_sat_orbit_radius, gravity_constant_m3_s2, elapsed_sec);
->>>>>>> edd7ba5f
     }
     default: {
       // NOT REACHED
@@ -181,12 +140,8 @@
 
 void RelativeOrbit::PropagateStm(double elapsed_sec) {
   libra::Vector<6> current_state;
-<<<<<<< HEAD
-  CalculateStm(stm_model_type_, &(relative_information_->GetReferenceSatDynamics(reference_spacecraft_id_)->GetOrbit()), mu_m3_s2_, elapsed_sec);
-=======
   CalculateStm(stm_model_type_, &(relative_information_->GetReferenceSatDynamics(reference_spacecraft_id_)->GetOrbit()), gravity_constant_m3_s2_,
                elapsed_sec);
->>>>>>> edd7ba5f
   current_state = stm_ * initial_state_;
 
   relative_position_lvlh_m_[0] = current_state[0];
