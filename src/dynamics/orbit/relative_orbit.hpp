--- conflicted
+++ resolved
@@ -30,10 +30,7 @@
    * @brief Constructor
    * @param [in] celestial_information: Celestial information
    * @param [in] time_step_s: Time step [sec]
-<<<<<<< HEAD
-=======
    * @param [in] gravity_constant_m3_s2: Gravity constant [m3/s2]
->>>>>>> edd7ba5f
    * @param [in] reference_spacecraft_id: Reference satellite ID
    * @param [in] relative_position_lvlh_m: Initial value of relative position at the LVLH frame of reference satellite
    * @param [in] relative_velocity_lvlh_m_s: Initial value of relative velocity at the LVLH frame of reference satellite
@@ -42,11 +39,7 @@
    * @param [in] stm_model_type: State transition matrix type
    * @param [in] relative_information: Relative information
    */
-<<<<<<< HEAD
-  RelativeOrbit(const CelestialInformation* celestial_information, double mu_m3_s2, double time_step_s, int reference_spacecraft_id,
-=======
   RelativeOrbit(const CelestialInformation* celestial_information, double gravity_constant_m3_s2, double time_step_s, int reference_spacecraft_id,
->>>>>>> edd7ba5f
                 libra::Vector<3> relative_position_lvlh_m, libra::Vector<3> relative_velocity_lvlh_m_s, RelativeOrbitUpdateMethod update_method,
                 RelativeOrbitModel relative_dynamics_model_type, STMModel stm_model_type, RelativeInformation* relative_information);
   /**
@@ -75,11 +68,7 @@
   virtual void RHS(double t, const Vector<6>& state, Vector<6>& rhs);
 
  private:
-<<<<<<< HEAD
-  double mu_m3_s2_;                       //!< Gravity constant of the center body [m3/s2]
-=======
   double gravity_constant_m3_s2_;         //!< Gravity constant of the center body [m3/s2]
->>>>>>> edd7ba5f
   unsigned int reference_spacecraft_id_;  //!< Reference satellite ID
   double propagation_time_s_;             //!< Simulation current time for numerical integration by RK4 [sec]
   double propagation_step_s_;             //!< Step width for RK4 [sec]
@@ -101,48 +90,28 @@
    * @brief Initialize state variables
    * @param [in] relative_position_lvlh_m: Initial value of relative position at the LVLH frame of reference satellite
    * @param [in] relative_velocity_lvlh_m_s: Initial value of relative velocity at the LVLH frame of reference satellite
-<<<<<<< HEAD
-   * @param [in] mu_m3_s2: Gravity constant of the center body [m3/s2]
-   * @param [in] initial_time_s: Initialize time [sec]
-   */
-  void InitializeState(libra::Vector<3> relative_position_lvlh_m, libra::Vector<3> relative_velocity_lvlh_m_s, double mu_m3_s2,
-=======
    * @param [in] gravity_constant_m3_s2: Gravity constant of the center body [m3/s2]
    * @param [in] initial_time_s: Initialize time [sec]
    */
   void InitializeState(libra::Vector<3> relative_position_lvlh_m, libra::Vector<3> relative_velocity_lvlh_m_s, double gravity_constant_m3_s2,
->>>>>>> edd7ba5f
                        double initial_time_s = 0);
   /**
    * @fn CalculateSystemMatrix
    * @brief Calculate system matrix
    * @param [in] relative_dynamics_model_type: Relative dynamics model type
    * @param [in] reference_sat_orbit: Orbit information of reference satellite
-<<<<<<< HEAD
-   * @param [in] mu_m3_s2: Gravity constant of the center body [m3/s2]
-   */
-  void CalculateSystemMatrix(RelativeOrbitModel relative_dynamics_model_type, const Orbit* reference_sat_orbit, double mu_m3_s2);
-=======
    * @param [in] gravity_constant_m3_s2: Gravity constant of the center body [m3/s2]
    */
   void CalculateSystemMatrix(RelativeOrbitModel relative_dynamics_model_type, const Orbit* reference_sat_orbit, double gravity_constant_m3_s2);
->>>>>>> edd7ba5f
   /**
    * @fn CalculateStm
    * @brief Calculate State Transition Matrix
    * @param [in] stm_model_type: STM model type
    * @param [in] reference_sat_orbit: Orbit information of reference satellite
-<<<<<<< HEAD
-   * @param [in] mu_m3_s2: Gravity constant of the center body [m3/s2]
-   * @param [in] elapsed_sec: Elapsed time [sec]
-   */
-  void CalculateStm(STMModel stm_model_type, const Orbit* reference_sat_orbit, double mu_m3_s2, double elapsed_sec);
-=======
    * @param [in] gravity_constant_m3_s2: Gravity constant of the center body [m3/s2]
    * @param [in] elapsed_sec: Elapsed time [sec]
    */
   void CalculateStm(STMModel stm_model_type, const Orbit* reference_sat_orbit, double gravity_constant_m3_s2, double elapsed_sec);
->>>>>>> edd7ba5f
   /**
    * @fn PropagateRk4
    * @brief Propagate relative orbit with RK4
