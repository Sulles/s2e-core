/**
 * @file initialize_orbit.cpp
 * @brief Initialize function for Orbit class
 */
#include "initialize_orbit.hpp"

#include <library/initialize/initialize_file_access.hpp>

#include "encke_orbit_propagation.hpp"
#include "kepler_orbit_propagation.hpp"
#include "relative_orbit.hpp"
#include "rk4_orbit_propagation.hpp"
#include "sgp4_orbit_propagation.hpp"

Orbit* InitOrbit(const CelestialInformation* celestial_information, std::string initialize_file, double step_width_s, double current_time_jd,
<<<<<<< HEAD
                 double mu_m3_s2, std::string section, RelativeInformation* relative_information) {
=======
                 double gravity_constant_m3_s2, std::string section, RelativeInformation* relative_information) {
>>>>>>> edd7ba5f
  auto conf = IniAccess(initialize_file);
  const char* section_ = section.c_str();
  Orbit* orbit;

  // Initialize mode
  OrbitInitializeMode initialize_mode = SetOrbitInitializeMode(conf.ReadString(section_, "initialize_mode"));

  // Propagate mode
  std::string propagate_mode = conf.ReadString(section_, "propagate_mode");

  if (propagate_mode == "RK4") {
    // initialize RK4 orbit propagator
<<<<<<< HEAD
    libra::Vector<3> position_i_m;
    libra::Vector<3> velocity_i_m_s;
    libra::Vector<6> pos_vel = InitializePosVel(initialize_file, current_time_jd, mu_m3_s2);
=======
    Vector<3> position_i_m;
    Vector<3> velocity_i_m_s;
    Vector<6> pos_vel = InitializePosVel(initialize_file, current_time_jd, gravity_constant_m3_s2);
>>>>>>> edd7ba5f
    for (size_t i = 0; i < 3; i++) {
      position_i_m[i] = pos_vel[i];
      velocity_i_m_s[i] = pos_vel[i + 3];
    }
<<<<<<< HEAD
    orbit = new Rk4OrbitPropagation(celestial_information, mu_m3_s2, step_width_s, position_i_m, velocity_i_m_s);
=======
    orbit = new Rk4OrbitPropagation(celestial_information, gravity_constant_m3_s2, step_width_s, position_i_m, velocity_i_m_s);
>>>>>>> edd7ba5f
  } else if (propagate_mode == "SGP4") {
    // Initialize SGP4 orbit propagator
    int wgs_setting = conf.ReadInt(section_, "wgs_setting");
    char tle1[80], tle2[80];
    conf.ReadChar(section_, "tle1", 80, tle1);
    conf.ReadChar(section_, "tle2", 80, tle2);

    orbit = new Sgp4OrbitPropagation(celestial_information, tle1, tle2, wgs_setting, current_time_jd);
  } else if (propagate_mode == "RELATIVE") {
    // initialize orbit for relative dynamics of formation flying
    RelativeOrbit::RelativeOrbitUpdateMethod update_method =
        (RelativeOrbit::RelativeOrbitUpdateMethod)(conf.ReadInt(section_, "relative_orbit_update_method"));
    RelativeOrbitModel relative_dynamics_model_type = (RelativeOrbitModel)(conf.ReadInt(section_, "relative_dynamics_model_type"));
    STMModel stm_model_type = (STMModel)(conf.ReadInt(section_, "stm_model_type"));

    libra::Vector<3> init_relative_position_lvlh;
    conf.ReadVector<3>(section_, "initial_relative_position_lvlh_m", init_relative_position_lvlh);
    libra::Vector<3> init_relative_velocity_lvlh;
    conf.ReadVector<3>(section_, "initial_relative_velocity_lvlh_m_s", init_relative_velocity_lvlh);

    // There is a possibility that the orbit of the reference sat is not initialized when RelativeOrbit initialization is called To ensure that
    // the orbit of the reference sat is initialized, create temporary initial orbit of the reference sat
    int reference_spacecraft_id = conf.ReadInt(section_, "reference_satellite_id");

<<<<<<< HEAD
    orbit = new RelativeOrbit(celestial_information, mu_m3_s2, step_width_s, reference_spacecraft_id, init_relative_position_lvlh,
=======
    orbit = new RelativeOrbit(celestial_information, gravity_constant_m3_s2, step_width_s, reference_spacecraft_id, init_relative_position_lvlh,
>>>>>>> edd7ba5f
                              init_relative_velocity_lvlh, update_method, relative_dynamics_model_type, stm_model_type, relative_information);
  } else if (propagate_mode == "KEPLER") {
    // initialize orbit for Kepler propagation
    OrbitalElements oe;
    // TODO: init_mode_kepler should be removed in the next major update
    if (initialize_mode == OrbitInitializeMode::kInertialPositionAndVelocity) {
      // initialize with position and velocity
      libra::Vector<3> init_pos_m;
      conf.ReadVector<3>(section_, "initial_position_i_m", init_pos_m);
      libra::Vector<3> init_vel_m_s;
      conf.ReadVector<3>(section_, "initial_velocity_i_m_s", init_vel_m_s);
<<<<<<< HEAD
      oe = OrbitalElements(mu_m3_s2, current_time_jd, init_pos_m, init_vel_m_s);
=======
      oe = OrbitalElements(gravity_constant_m3_s2, current_time_jd, init_pos_m, init_vel_m_s);
>>>>>>> edd7ba5f
    } else {
      // initialize with orbital elements
      double semi_major_axis_m = conf.ReadDouble(section_, "semi_major_axis_m");
      double eccentricity = conf.ReadDouble(section_, "eccentricity");
      double inclination_rad = conf.ReadDouble(section_, "inclination_rad");
      double raan_rad = conf.ReadDouble(section_, "raan_rad");
      double arg_perigee_rad = conf.ReadDouble(section_, "argument_of_perigee_rad");
      double epoch_jday = conf.ReadDouble(section_, "epoch_jday");
      oe = OrbitalElements(epoch_jday, semi_major_axis_m, eccentricity, inclination_rad, raan_rad, arg_perigee_rad);
    }
<<<<<<< HEAD
    KeplerOrbit kepler_orbit(mu_m3_s2, oe);
    orbit = new KeplerOrbitPropagation(celestial_information, current_time_jd, kepler_orbit);
  } else if (propagate_mode == "ENCKE") {
    // initialize orbit for Encke's method
    libra::Vector<3> position_i_m;
    libra::Vector<3> velocity_i_m_s;
    libra::Vector<6> pos_vel = InitializePosVel(initialize_file, current_time_jd, mu_m3_s2);
=======
    KeplerOrbit kepler_orbit(gravity_constant_m3_s2, oe);
    orbit = new KeplerOrbitPropagation(celestial_information, current_time_jd, kepler_orbit);
  } else if (propagate_mode == "ENCKE") {
    // initialize orbit for Encke's method
    Vector<3> position_i_m;
    Vector<3> velocity_i_m_s;
    Vector<6> pos_vel = InitializePosVel(initialize_file, current_time_jd, gravity_constant_m3_s2);
>>>>>>> edd7ba5f
    for (size_t i = 0; i < 3; i++) {
      position_i_m[i] = pos_vel[i];
      velocity_i_m_s[i] = pos_vel[i + 3];
    }

    double error_tolerance = conf.ReadDouble(section_, "error_tolerance");
<<<<<<< HEAD
    orbit = new EnckeOrbitPropagation(celestial_information, mu_m3_s2, step_width_s, current_time_jd, position_i_m, velocity_i_m_s, error_tolerance);
=======
    orbit = new EnckeOrbitPropagation(celestial_information, gravity_constant_m3_s2, step_width_s, current_time_jd, position_i_m, velocity_i_m_s,
                                      error_tolerance);
>>>>>>> edd7ba5f
  } else {
    std::cerr << "ERROR: orbit propagation mode: " << propagate_mode << " is not defined!" << std::endl;
    std::cerr << "The orbit mode is automatically set as RK4" << std::endl;

<<<<<<< HEAD
    libra::Vector<3> position_i_m;
    libra::Vector<3> velocity_i_m_s;
    libra::Vector<6> pos_vel = InitializePosVel(initialize_file, current_time_jd, mu_m3_s2);
=======
    Vector<3> position_i_m;
    Vector<3> velocity_i_m_s;
    Vector<6> pos_vel = InitializePosVel(initialize_file, current_time_jd, gravity_constant_m3_s2);
>>>>>>> edd7ba5f
    for (size_t i = 0; i < 3; i++) {
      position_i_m[i] = pos_vel[i];
      velocity_i_m_s[i] = pos_vel[i + 3];
    }
<<<<<<< HEAD
    orbit = new Rk4OrbitPropagation(celestial_information, mu_m3_s2, step_width_s, position_i_m, velocity_i_m_s);
=======
    orbit = new Rk4OrbitPropagation(celestial_information, gravity_constant_m3_s2, step_width_s, position_i_m, velocity_i_m_s);
>>>>>>> edd7ba5f
  }

  orbit->SetIsCalcEnabled(conf.ReadEnable(section_, "calculation"));
  orbit->IsLogEnabled = conf.ReadEnable(section_, "logging");
  return orbit;
}

<<<<<<< HEAD
libra::Vector<6> InitializePosVel(std::string initialize_file, double current_time_jd, double mu_m3_s2, std::string section) {
=======
Vector<6> InitializePosVel(std::string initialize_file, double current_time_jd, double gravity_constant_m3_s2, std::string section) {
>>>>>>> edd7ba5f
  auto conf = IniAccess(initialize_file);
  const char* section_ = section.c_str();
  libra::Vector<3> position_i_m;
  libra::Vector<3> velocity_i_m_s;
  libra::Vector<6> pos_vel;

  OrbitInitializeMode initialize_mode = SetOrbitInitializeMode(conf.ReadString(section_, "initialize_mode"));
  if (initialize_mode == OrbitInitializeMode::kOrbitalElements) {
    double semi_major_axis_m = conf.ReadDouble(section_, "semi_major_axis_m");
    double eccentricity = conf.ReadDouble(section_, "eccentricity");
    double inclination_rad = conf.ReadDouble(section_, "inclination_rad");
    double raan_rad = conf.ReadDouble(section_, "raan_rad");
    double arg_perigee_rad = conf.ReadDouble(section_, "argument_of_perigee_rad");
    double epoch_jday = conf.ReadDouble(section_, "epoch_jday");
    OrbitalElements oe(epoch_jday, semi_major_axis_m, eccentricity, inclination_rad, raan_rad, arg_perigee_rad);
    KeplerOrbit kepler_orbit(gravity_constant_m3_s2, oe);

    kepler_orbit.CalcPosVel(current_time_jd);
    position_i_m = kepler_orbit.GetPosition_i_m();
    velocity_i_m_s = kepler_orbit.GetVelocity_i_m_s();
  } else if (initialize_mode == OrbitInitializeMode::kInertialPositionAndVelocity) {
    conf.ReadVector<3>(section_, "initial_position_i_m", position_i_m);
    conf.ReadVector<3>(section_, "initial_velocity_i_m_s", velocity_i_m_s);
  } else {
    std::cerr << "WARNINGS: orbit initialize mode is not defined!" << std::endl;
    std::cerr << "The orbit is automatically initialized as default mode" << std::endl;

    conf.ReadVector<3>(section_, "initial_position_i_m", position_i_m);
    conf.ReadVector<3>(section_, "initial_velocity_i_m_s", velocity_i_m_s);
  }

  for (size_t i = 0; i < 3; i++) {
    pos_vel[i] = position_i_m[i];
    pos_vel[i + 3] = velocity_i_m_s[i];
  }

  return pos_vel;
}<|MERGE_RESOLUTION|>--- conflicted
+++ resolved
@@ -13,11 +13,7 @@
 #include "sgp4_orbit_propagation.hpp"
 
 Orbit* InitOrbit(const CelestialInformation* celestial_information, std::string initialize_file, double step_width_s, double current_time_jd,
-<<<<<<< HEAD
-                 double mu_m3_s2, std::string section, RelativeInformation* relative_information) {
-=======
                  double gravity_constant_m3_s2, std::string section, RelativeInformation* relative_information) {
->>>>>>> edd7ba5f
   auto conf = IniAccess(initialize_file);
   const char* section_ = section.c_str();
   Orbit* orbit;
@@ -30,24 +26,14 @@
 
   if (propagate_mode == "RK4") {
     // initialize RK4 orbit propagator
-<<<<<<< HEAD
     libra::Vector<3> position_i_m;
     libra::Vector<3> velocity_i_m_s;
-    libra::Vector<6> pos_vel = InitializePosVel(initialize_file, current_time_jd, mu_m3_s2);
-=======
-    Vector<3> position_i_m;
-    Vector<3> velocity_i_m_s;
-    Vector<6> pos_vel = InitializePosVel(initialize_file, current_time_jd, gravity_constant_m3_s2);
->>>>>>> edd7ba5f
+    libra::Vector<6> pos_vel = InitializePosVel(initialize_file, current_time_jd, gravity_constant_m3_s2);
     for (size_t i = 0; i < 3; i++) {
       position_i_m[i] = pos_vel[i];
       velocity_i_m_s[i] = pos_vel[i + 3];
     }
-<<<<<<< HEAD
-    orbit = new Rk4OrbitPropagation(celestial_information, mu_m3_s2, step_width_s, position_i_m, velocity_i_m_s);
-=======
     orbit = new Rk4OrbitPropagation(celestial_information, gravity_constant_m3_s2, step_width_s, position_i_m, velocity_i_m_s);
->>>>>>> edd7ba5f
   } else if (propagate_mode == "SGP4") {
     // Initialize SGP4 orbit propagator
     int wgs_setting = conf.ReadInt(section_, "wgs_setting");
@@ -72,11 +58,7 @@
     // the orbit of the reference sat is initialized, create temporary initial orbit of the reference sat
     int reference_spacecraft_id = conf.ReadInt(section_, "reference_satellite_id");
 
-<<<<<<< HEAD
-    orbit = new RelativeOrbit(celestial_information, mu_m3_s2, step_width_s, reference_spacecraft_id, init_relative_position_lvlh,
-=======
     orbit = new RelativeOrbit(celestial_information, gravity_constant_m3_s2, step_width_s, reference_spacecraft_id, init_relative_position_lvlh,
->>>>>>> edd7ba5f
                               init_relative_velocity_lvlh, update_method, relative_dynamics_model_type, stm_model_type, relative_information);
   } else if (propagate_mode == "KEPLER") {
     // initialize orbit for Kepler propagation
@@ -88,11 +70,7 @@
       conf.ReadVector<3>(section_, "initial_position_i_m", init_pos_m);
       libra::Vector<3> init_vel_m_s;
       conf.ReadVector<3>(section_, "initial_velocity_i_m_s", init_vel_m_s);
-<<<<<<< HEAD
-      oe = OrbitalElements(mu_m3_s2, current_time_jd, init_pos_m, init_vel_m_s);
-=======
       oe = OrbitalElements(gravity_constant_m3_s2, current_time_jd, init_pos_m, init_vel_m_s);
->>>>>>> edd7ba5f
     } else {
       // initialize with orbital elements
       double semi_major_axis_m = conf.ReadDouble(section_, "semi_major_axis_m");
@@ -103,57 +81,33 @@
       double epoch_jday = conf.ReadDouble(section_, "epoch_jday");
       oe = OrbitalElements(epoch_jday, semi_major_axis_m, eccentricity, inclination_rad, raan_rad, arg_perigee_rad);
     }
-<<<<<<< HEAD
-    KeplerOrbit kepler_orbit(mu_m3_s2, oe);
+    KeplerOrbit kepler_orbit(gravity_constant_m3_s2, oe);
     orbit = new KeplerOrbitPropagation(celestial_information, current_time_jd, kepler_orbit);
   } else if (propagate_mode == "ENCKE") {
     // initialize orbit for Encke's method
     libra::Vector<3> position_i_m;
     libra::Vector<3> velocity_i_m_s;
-    libra::Vector<6> pos_vel = InitializePosVel(initialize_file, current_time_jd, mu_m3_s2);
-=======
-    KeplerOrbit kepler_orbit(gravity_constant_m3_s2, oe);
-    orbit = new KeplerOrbitPropagation(celestial_information, current_time_jd, kepler_orbit);
-  } else if (propagate_mode == "ENCKE") {
-    // initialize orbit for Encke's method
-    Vector<3> position_i_m;
-    Vector<3> velocity_i_m_s;
-    Vector<6> pos_vel = InitializePosVel(initialize_file, current_time_jd, gravity_constant_m3_s2);
->>>>>>> edd7ba5f
+    libra::Vector<6> pos_vel = InitializePosVel(initialize_file, current_time_jd, gravity_constant_m3_s2);
     for (size_t i = 0; i < 3; i++) {
       position_i_m[i] = pos_vel[i];
       velocity_i_m_s[i] = pos_vel[i + 3];
     }
 
     double error_tolerance = conf.ReadDouble(section_, "error_tolerance");
-<<<<<<< HEAD
-    orbit = new EnckeOrbitPropagation(celestial_information, mu_m3_s2, step_width_s, current_time_jd, position_i_m, velocity_i_m_s, error_tolerance);
-=======
     orbit = new EnckeOrbitPropagation(celestial_information, gravity_constant_m3_s2, step_width_s, current_time_jd, position_i_m, velocity_i_m_s,
                                       error_tolerance);
->>>>>>> edd7ba5f
   } else {
     std::cerr << "ERROR: orbit propagation mode: " << propagate_mode << " is not defined!" << std::endl;
     std::cerr << "The orbit mode is automatically set as RK4" << std::endl;
 
-<<<<<<< HEAD
     libra::Vector<3> position_i_m;
     libra::Vector<3> velocity_i_m_s;
-    libra::Vector<6> pos_vel = InitializePosVel(initialize_file, current_time_jd, mu_m3_s2);
-=======
-    Vector<3> position_i_m;
-    Vector<3> velocity_i_m_s;
-    Vector<6> pos_vel = InitializePosVel(initialize_file, current_time_jd, gravity_constant_m3_s2);
->>>>>>> edd7ba5f
+    libra::Vector<6> pos_vel = InitializePosVel(initialize_file, current_time_jd, gravity_constant_m3_s2);
     for (size_t i = 0; i < 3; i++) {
       position_i_m[i] = pos_vel[i];
       velocity_i_m_s[i] = pos_vel[i + 3];
     }
-<<<<<<< HEAD
-    orbit = new Rk4OrbitPropagation(celestial_information, mu_m3_s2, step_width_s, position_i_m, velocity_i_m_s);
-=======
     orbit = new Rk4OrbitPropagation(celestial_information, gravity_constant_m3_s2, step_width_s, position_i_m, velocity_i_m_s);
->>>>>>> edd7ba5f
   }
 
   orbit->SetIsCalcEnabled(conf.ReadEnable(section_, "calculation"));
@@ -161,11 +115,7 @@
   return orbit;
 }
 
-<<<<<<< HEAD
-libra::Vector<6> InitializePosVel(std::string initialize_file, double current_time_jd, double mu_m3_s2, std::string section) {
-=======
-Vector<6> InitializePosVel(std::string initialize_file, double current_time_jd, double gravity_constant_m3_s2, std::string section) {
->>>>>>> edd7ba5f
+libra::Vector<6> InitializePosVel(std::string initialize_file, double current_time_jd, double gravity_constant_m3_s2, std::string section) {
   auto conf = IniAccess(initialize_file);
   const char* section_ = section.c_str();
   libra::Vector<3> position_i_m;
