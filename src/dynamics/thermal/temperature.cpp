--- conflicted
+++ resolved
@@ -50,15 +50,7 @@
 
 void Temperature::Propagate(math::Vector<3> sun_position_b_m, const double time_end_s) {
   if (!is_calc_enabled_) return;
-<<<<<<< HEAD
-  libra::Vector<3> sun_direction_b = sun_position_b_m.CalcNormalizedVector();
-=======
-  double sun_distance_m = sun_position_b_m.CalcNorm();
-  math::Vector<3> sun_direction_b;
-  for (size_t i = 0; i < 3; i++) {
-    sun_direction_b[i] = sun_position_b_m[i] / sun_distance_m;
-  }
->>>>>>> 562acf9e
+  math::Vector<3> sun_direction_b = sun_position_b_m.CalcNormalizedVector();
   while (time_end_s - propagation_time_s_ - propagation_step_s_ > 1.0e-6) {
     CalcRungeOneStep(propagation_time_s_, propagation_step_s_, sun_direction_b, node_num_);
     propagation_time_s_ += propagation_step_s_;
@@ -89,7 +81,6 @@
   }
 }
 
-<<<<<<< HEAD
 void Temperature::Propagate(const LocalCelestialInformation* local_celestial_information, const double time_end_s) {
   if (!is_calc_enabled_) return;
   while (time_end_s - propagation_time_s_ - propagation_step_s_ > 1.0e-6) {
@@ -110,7 +101,7 @@
     for (auto itr = nodes_.begin(); itr != nodes_.end(); ++itr) {
       cout << setprecision(4) << itr->GetSolarRadiation_W() << "  ";
     }
-    libra::Vector<3> sun_direction_b = local_celestial_information->GetPositionFromSpacecraft_b_m("SUN").CalcNormalizedVector();
+    math::Vector<3> sun_direction_b = local_celestial_information->GetPositionFromSpacecraft_b_m("SUN").CalcNormalizedVector();
     cout << "SunDir:  ";
     for (size_t i = 0; i < 3; i++) {
       cout << setprecision(3) << sun_direction_b[i] << "  ";
@@ -120,7 +111,7 @@
     for (auto itr = nodes_.begin(); itr != nodes_.end(); ++itr) {
       cout << setprecision(4) << itr->GetAlbedoRadiation_W() << "  ";
     }
-    libra::Vector<3> earth_direction_b = local_celestial_information->GetPositionFromSpacecraft_b_m("EARTH").CalcNormalizedVector();
+    math::Vector<3> earth_direction_b = local_celestial_information->GetPositionFromSpacecraft_b_m("EARTH").CalcNormalizedVector();
     cout << "EarthDir:  ";
     for (size_t i = 0; i < 3; i++) {
       cout << setprecision(3) << earth_direction_b[i] << "  ";
@@ -133,10 +124,7 @@
   }
 }
 
-void Temperature::CalcRungeOneStep(double time_now_s, double time_step_s, libra::Vector<3> sun_direction_b, size_t node_num) {
-=======
 void Temperature::CalcRungeOneStep(double time_now_s, double time_step_s, math::Vector<3> sun_direction_b, size_t node_num) {
->>>>>>> 562acf9e
   vector<double> temperatures_now_K(node_num);
   for (size_t i = 0; i < node_num; i++) {
     temperatures_now_K[i] = nodes_[i].GetTemperature_K();
@@ -172,7 +160,6 @@
   }
 }
 
-<<<<<<< HEAD
 void Temperature::CalcRungeOneStep(double time_now_s, double time_step_s, const LocalCelestialInformation* local_celestial_information,
                                    size_t node_num) {
   vector<double> temperatures_now_K(node_num);
@@ -210,10 +197,7 @@
   }
 }
 
-vector<double> Temperature::CalcTemperatureDifferentials(vector<double> temperatures_K, double t, libra::Vector<3> sun_direction_b, size_t node_num) {
-=======
 vector<double> Temperature::CalcTemperatureDifferentials(vector<double> temperatures_K, double t, math::Vector<3> sun_direction_b, size_t node_num) {
->>>>>>> 562acf9e
   // TODO: consider the following unused arguments are really needed
   UNUSED(temperatures_K);
 
@@ -253,7 +237,7 @@
   // TODO: consider the following unused arguments are really needed
   UNUSED(temperatures_K);
 
-  libra::Vector<3> sun_direction_b = local_celestial_information->GetPositionFromSpacecraft_b_m("SUN").CalcNormalizedVector();
+  math::Vector<3> sun_direction_b = local_celestial_information->GetPositionFromSpacecraft_b_m("SUN").CalcNormalizedVector();
   vector<double> differentials_K_s(node_num);
   for (size_t i = 0; i < node_num; i++) {
     heatloads_[i].SetElapsedTime_s(t);
@@ -261,7 +245,7 @@
       double solar_flux_W_m2 = srp_environment_->GetPowerDensity_W_m2();
       if (solar_calc_setting_ == SolarCalcSetting::kEnable) {
         double solar_radiation_W = nodes_[i].CalcSolarRadiation_W(sun_direction_b, solar_flux_W_m2);
-        libra::Vector<3> earth_position_b_m = local_celestial_information->GetPositionFromSpacecraft_b_m("EARTH");
+        math::Vector<3> earth_position_b_m = local_celestial_information->GetPositionFromSpacecraft_b_m("EARTH");
         double albedo_radiation_W = nodes_[i].CalcAlbedoRadiation_W(earth_position_b_m, earth_albedo_->GetEarthAlbedoRadiationPower_W_m2());
         heatloads_[i].SetAlbedoHeatload_W(albedo_radiation_W);
         heatloads_[i].SetSolarHeatload_W(solar_radiation_W);
