--- conflicted
+++ resolved
@@ -19,13 +19,8 @@
 // Default constructor
 CelestialRotation::CelestialRotation(const RotationMode rotation_mode, const std::string center_body_name) {
   planet_name_ = "Anonymous";
-<<<<<<< HEAD
-  rotation_mode_ = Idle;
+  rotation_mode_ = RotationMode::kIdle;
   dcm_j2000_to_xcxf_ = libra::MakeIdentityMatrix<3>();
-=======
-  rotation_mode_ = RotationMode::kIdle;
-  Unitalize(dcm_j2000_to_xcxf_);
->>>>>>> 8724f0d9
   dcm_teme_to_xcxf_ = dcm_j2000_to_xcxf_;
   if (center_body_name == "EARTH") {
     InitCelestialRotationAsEarth(rotation_mode, center_body_name);
@@ -119,23 +114,13 @@
       c_z_rad_[2] = 0.018203 * libra::arcsec_to_rad;     // [rad/century^3]
     } else {
       // If the rotation mode is neither Simple nor Full, disable the rotation calculation and make the DCM a unit matrix
-<<<<<<< HEAD
-      rotation_mode_ = Idle;
+      rotation_mode_ = RotationMode::kIdle;
       dcm_j2000_to_xcxf_ = libra::MakeIdentityMatrix<3>();
     }
   } else {
     // If the center object is not the Earth, disable the Earth's rotation calculation and make the DCM a unit matrix
-    rotation_mode_ = Idle;
+    rotation_mode_ = RotationMode::kIdle;
     dcm_j2000_to_xcxf_ = libra::MakeIdentityMatrix<3>();
-=======
-      rotation_mode_ = RotationMode::kIdle;
-      Unitalize(dcm_j2000_to_xcxf_);
-    }
-  } else {
-    // If the center object is not the Earth, disable the Earth's rotation calculation and make the DCM a unit matrix
-    rotation_mode_ = RotationMode::kIdle;
-    Unitalize(dcm_j2000_to_xcxf_);
->>>>>>> 8724f0d9
   }
 }
 
