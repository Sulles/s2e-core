/**
 * @file geopotential.hpp
 * @brief Class to calculate the high-order earth gravity acceleration
 */

#ifndef S2E_DISTURBANCES_GEOPOTENTIAL_HPP_
#define S2E_DISTURBANCES_GEOPOTENTIAL_HPP_

#include <string>

#include "../library/gravity/gravity_potential.hpp"
#include "../library/math/vector.hpp"
#include "disturbance.hpp"
/**
 * @class Geopotential
 * @brief Class to calculate the high-order earth gravity acceleration
 */
class Geopotential : public Disturbance {
 public:
  /**
   * @fn Geopotential
   * @brief Constructor
   * @param [in] degree: Maximum degree setting to calculate the geo-potential
   * @param [in] file_path: EGM96 coefficients file path
   * @param [in] is_calculation_enabled: Calculation flag
   */
  Geopotential(const int degree, const std::string file_path, const bool is_calculation_enabled = true);

  /**
   * @fn Geopotential
   * @brief Copy Constructor
   */
  Geopotential(const Geopotential &obj) : Disturbance(obj) {
    geopotential_ = obj.geopotential_;
    degree_ = obj.degree_;
    c_ = obj.c_;
    s_ = obj.s_;
  }

  ~Geopotential() {}

  /**
   * @fn Update
   * @brief Override Updates function of SimpleDisturbance
   * @param [in] local_environment: Local environment information
   * @param [in] dynamics: Dynamics information
   */
  virtual void Update(const LocalEnvironment &local_environment, const Dynamics &dynamics);

  // Override ILoggable
  /**
   * @fn GetLogHeader
   * @brief Override GetLogHeader function of ILoggable
   */
  virtual std::string GetLogHeader() const;
  /**
   * @fn GetLogValue
   * @brief Override GetLogValue function of ILoggable
   */
  virtual std::string GetLogValue() const;

  // For single users
  /**
   * @fn CalcAccelerationEcef
   * @brief Calculate the high-order earth gravity in the ECEF frame
   * @param [in] position_ecef_m: Position of the spacecraft in the ECEF fram [m]
   */
  libra::Vector<3> CalcAcceleration_ecef_m_s2(const Vector<3> &position_ecef_m);

 private:
  GravityPotential geopotential_;
  size_t degree_;                       //!< Maximum degree setting to calculate the geo-potential
  std::vector<std::vector<double>> c_;  //!< Cosine coefficients
  std::vector<std::vector<double>> s_;  //!< Sine coefficients
  Vector<3> acceleration_ecef_m_s2_;    //!< Calculated acceleration in the ECEF frame [m/s2]

  // debug
  libra::Vector<3> debug_pos_ecef_m_;  //!< Spacecraft position in ECEF frame [m]
  double time_ms_ = 0.0;               //!< Calculation time [ms]

  /**
<<<<<<< HEAD
   * @fn CalcAccelerationEcef
   * @brief Calculate the high-order earth gravity in the ECEF frame
   * @param [in] position_ecef_m: Position of the spacecraft in the ECEF fram [m]
   */
  // void CalcAccelerationEcef(const Vector<3> &position_ecef_m);

  /**
=======
>>>>>>> cfbe3847
   * @fn ReadCoefficientsEgm96
   * @brief Read the geo-potential coefficients for the EGM96 model
   * @param [in] file_name: Coefficient file name
   */
  bool ReadCoefficientsEgm96(std::string file_name);
};

#endif  // S2E_DISTURBANCES_GEOPOTENTIAL_HPP_<|MERGE_RESOLUTION|>--- conflicted
+++ resolved
@@ -59,14 +59,6 @@
    */
   virtual std::string GetLogValue() const;
 
-  // For single users
-  /**
-   * @fn CalcAccelerationEcef
-   * @brief Calculate the high-order earth gravity in the ECEF frame
-   * @param [in] position_ecef_m: Position of the spacecraft in the ECEF fram [m]
-   */
-  libra::Vector<3> CalcAcceleration_ecef_m_s2(const Vector<3> &position_ecef_m);
-
  private:
   GravityPotential geopotential_;
   size_t degree_;                       //!< Maximum degree setting to calculate the geo-potential
@@ -79,16 +71,6 @@
   double time_ms_ = 0.0;               //!< Calculation time [ms]
 
   /**
-<<<<<<< HEAD
-   * @fn CalcAccelerationEcef
-   * @brief Calculate the high-order earth gravity in the ECEF frame
-   * @param [in] position_ecef_m: Position of the spacecraft in the ECEF fram [m]
-   */
-  // void CalcAccelerationEcef(const Vector<3> &position_ecef_m);
-
-  /**
-=======
->>>>>>> cfbe3847
    * @fn ReadCoefficientsEgm96
    * @brief Read the geo-potential coefficients for the EGM96 model
    * @param [in] file_name: Coefficient file name
