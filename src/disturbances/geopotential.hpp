/**
 * @file geopotential.hpp
 * @brief Class to calculate the high-order earth gravity acceleration
 */

#ifndef S2E_DISTURBANCES_GEOPOTENTIAL_HPP_
#define S2E_DISTURBANCES_GEOPOTENTIAL_HPP_

#include <string>

#include "../library/logger/loggable.hpp"
#include "../library/math/matrix.hpp"
#include "../library/math/matrix_vector.hpp"
#include "../library/math/vector.hpp"
#include "disturbance.hpp"

/**
 * @class Geopotential
 * @brief Class to calculate the high-order earth gravity acceleration
 */
<<<<<<< HEAD
class GeoPotential : public Disturbance {
=======
class Geopotential : public AccelerationDisturbance {
>>>>>>> 4f731ede
 public:
  /**
   * @fn Geopotential
   * @brief Constructor
   * @param [in] degree: Maximum degree setting to calculate the geo-potential
   * @param [in] file_path: EGM96 coefficients file path
   * @param [in] is_calculation_enabled: Calculation flag
   */
  Geopotential(const int degree, const std::string file_path, const bool is_calculation_enabled = true);

  /**
   * @fn Update
   * @brief Override Updates function of SimpleDisturbance
   * @param [in] local_environment: Local environment information
   * @param [in] dynamics: Dynamics information
   */
  virtual void Update(const LocalEnvironment &local_environment, const Dynamics &dynamics);

  // Override ILoggable
  /**
   * @fn GetLogHeader
   * @brief Override GetLogHeader function of ILoggable
   */
  virtual std::string GetLogHeader() const;
  /**
   * @fn GetLogValue
   * @brief Override GetLogValue function of ILoggable
   */
  virtual std::string GetLogValue() const;

 private:
  int degree_;                          //!< Maximum degree setting to calculate the geo-potential
  int n_ = 0, m_ = 0;                   //!< Degree and order (FIXME: follow naming rule)
  std::vector<std::vector<double>> c_;  //!< Cosine coefficients
  std::vector<std::vector<double>> s_;  //!< Sine coefficients
  Vector<3> acceleration_ecef_m_s2_;    //!< Calculated acceleration in the ECEF frame [m/s2]

  // calculation
  double radius_m_ = 0.0;                                    //!< Radius [m]
  double ecef_x_m_ = 0.0, ecef_y_m_ = 0.0, ecef_z_m_ = 0.0;  //!< Spacecraft position in ECEF frame [m]

  // debug
  libra::Vector<3> debug_pos_ecef_m_;  //!< Spacecraft position in ECEF frame [m]
  double time_ms_ = 0.0;               //!< Calculation time [ms]

  /**
   * @fn CalcAccelerationEcef
   * @brief Calculate the high-order earth gravity in the ECEF frame
   * @param [in] position_ecef_m: Position of the spacecraft in the ECEF fram [m]
   */
  void CalcAccelerationEcef(const Vector<3> &position_ecef_m);

  /**
   * @fn ReadCoefficientsEgm96
   * @brief Read the geo-potential coefficients for the EGM96 model
   * @param [in] file_name: Coefficient file name
   */
  bool ReadCoefficientsEgm96(std::string file_name);

  /**
   * @fn v_w_nn_update
   * @brief Calculate V and W function for n = m
   * @note FIXME: fix function name
   */
  void v_w_nn_update(double *v_nn, double *w_nn, const double v_prev, const double w_prev);

  /**
   * @fn v_w_nm_update
   * @brief Calculate V and W function for n not equal m
   * @note FIXME: fix function name
   */
  void v_w_nm_update(double *v_nm, double *w_nm, const double v_prev, const double w_prev, const double v_prev2, const double w_prev2);
};

#endif  // S2E_DISTURBANCES_GEOPOTENTIAL_HPP_<|MERGE_RESOLUTION|>--- conflicted
+++ resolved
@@ -18,11 +18,7 @@
  * @class Geopotential
  * @brief Class to calculate the high-order earth gravity acceleration
  */
-<<<<<<< HEAD
-class GeoPotential : public Disturbance {
-=======
-class Geopotential : public AccelerationDisturbance {
->>>>>>> 4f731ede
+class Geopotential : public Disturbance {
  public:
   /**
    * @fn Geopotential
